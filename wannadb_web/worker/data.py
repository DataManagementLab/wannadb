import abc
import json
from abc import abstractmethod
from typing import Any

from wannadb.data.data import DocumentBase, InformationNugget, Document, Attribute
from wannadb.data.signals import BaseSignal
from wannadb.statistics import Statistics
from wannadb_web.Redis.RedisCache import RedisCache


def signal_to_json(signal: BaseSignal):
	return {
		"name": signal.identifier,
		"signal": "not serializable"
	}


def nugget_to_json(nugget: InformationNugget):
	return {
		"text": nugget.text,
		"signals": [{"name": name, "signal": signal_to_json(signal)} for name, signal in
		            nugget.signals.items()],
		"document": {"name": nugget.document.name, "text": nugget.document.text},
		"end_char": str(nugget.end_char),
		"start_char": str(nugget.start_char)}


def nuggets_to_json(nuggets: list[InformationNugget]):
	return {
		str(i): nugget_to_json(nugget) for i, nugget in enumerate(nuggets)
	}


def document_to_json(document: Document):
	return {
		"name": document.name,
		"text": document.text,
		"attribute_mappings": "not implemented yet",
		"signals": [{"name": name, "signal": signal_to_json(signal)} for name, signal in
		            document.signals.items()],
		"nuggets": [nugget_to_json(nugget) for nugget in document.nuggets]
	}


def attribute_to_json(attribute: Attribute):
	return {
		"name": attribute.name
	}


def document_base_to_json(document_base: DocumentBase):
	return {
<<<<<<< HEAD
		'msg': {"attributes ": [attribute.name for attribute in document_base.attributes],
		        "nuggets": [nugget_to_json(nugget) for nugget in document_base.nuggets]
		        }
=======
		'msg': {"attributes": [attribute.name for attribute in document_base.attributes],
				"nuggets": [nugget_to_json(nugget) for nugget in document_base.nuggets]
				}
>>>>>>> 7b1bbc36
	}


class Signals:
	def __init__(self, user_id: str):
		self.__user_id = user_id
		self.pipeline = _State("pipeline", user_id)
		self.feedback = _Signal("feedback", user_id)
		self.status = _State("status", user_id)
		self.finished = _Signal("finished", user_id)
		self.error = _Error("error", user_id)
		self.document_base_to_ui = _DocumentBase("document_base_to_ui", user_id)
		self.statistics = _Statistics("statistics_to_ui", user_id)
		self.feedback_request_to_ui = _Feedback("feedback_request_to_ui", user_id)
		self.feedback_request_from_ui = _Feedback("feedback_request_from_ui", user_id)
		self.cache_db_to_ui = _Dump("cache_db_to_ui", user_id)
		self.ordert_nuggets = _Nuggets("ordert_nuggets", user_id)
		self.match_feedback = _MatchFeedback("match_feedback", user_id)
	
	def to_json(self) -> dict[str, str]:
		return {"user_id": self.__user_id,
				self.feedback.type: self.feedback.to_json(),
<<<<<<< HEAD
		        self.error.type: self.error.to_json(),
		        self.status.type: self.status.to_json(),
		        self.finished.type: self.finished.to_json(),
		        self.document_base_to_ui.type: self.document_base_to_ui.to_json(),
		        self.statistics.type: self.statistics.to_json(),
		        self.feedback_request_to_ui.type: self.feedback_request_to_ui.to_json(),
		        self.cache_db_to_ui.type: self.cache_db_to_ui.to_json()}
	
=======
				self.error.type: self.error.to_json(),
				self.status.type: self.status.to_json(),
				self.finished.type: self.finished.to_json(),
				self.document_base_to_ui.type: self.document_base_to_ui.to_json(),
				self.statistics.type: self.statistics.to_json(),
				self.feedback_request_to_ui.type: self.feedback_request_to_ui.to_json(),
				self.cache_db_to_ui.type: self.cache_db_to_ui.to_json()}

>>>>>>> 7b1bbc36
	def reset(self):
		RedisCache(self.__user_id).delete_user_space()


class Emitable(abc.ABC):
	
	def __init__(self, emitable_type: str, user_id: str):
		self.type = emitable_type
		self.redis = RedisCache(user_id)
	
	@property
	def msg(self):
		msg = self.redis.get(self.type)
		if msg is None:
			return None
		return msg
	
	@abstractmethod
	def to_json(self):
		raise NotImplementedError
	
	@abstractmethod
	def emit(self, status: Any):
		raise NotImplementedError


class _MatchFeedback(Emitable):
	
	@property
	def msg(self):
		msg = self.redis.get(self.type)
		if msg is None:
			return None
		m: dict[str, Any] = json.loads(msg)
		return m
	
	def to_json(self):
		if self.msg is None:
			return {}
		return json.loads(self.msg)
	
	def emit(self, status: dict[str, Any]):
		self.redis.set(self.type, json.dumps(status))


class _State(Emitable):
	
	def to_json(self):
		if self.msg is None:
			return ""
		return self.msg.decode("utf-8")
	
	def emit(self, status: str):
		self.redis.set(self.type, status)


class _Signal(Emitable):
	
	def to_json(self):
		return str(self.msg)
	
	def emit(self, status: float):
		self.redis.set(self.type, str(status))


class _Error(Emitable):
	
	def to_json(self):
		if self.msg is None:
			return ""
		return self.msg.decode("utf-8")
	
	def emit(self, exception: BaseException):
		self.redis.set(self.type, str(exception))


class _Nuggets(Emitable):
	
	def to_json(self):
		if self.msg is None:
			return {}
		if not isinstance(self.msg, str):
			raise TypeError("_Nugget msg must be of type str")
		return self.msg
	
	def emit(self, status: list[InformationNugget]):
		self.redis.set(self.type, json.dumps(nuggets_to_json(status)))


class _DocumentBase(Emitable):
	
	def to_json(self):
		if self.msg is None:
			return {}
		return json.loads(self.msg)
	
	def emit(self, status: DocumentBase):
		self.redis.set(self.type, json.dumps(document_base_to_json(status)))


class _Statistics(Emitable):
	
	@property
	def msg(self):
		return "not implemented"
	
	def to_json(self):
		return Statistics(False).to_serializable()
	
	def emit(self, statistic: Statistics):
		pass


class _Feedback(Emitable):
	
	def to_json(self):
		if self.msg is None:
			return {}
		return json.loads(self.msg)
	
	def emit(self, status: dict[str, Any]):
		print("Status: " + str(status))
		for key, value in status.items():
			if isinstance(value, Attribute):
				status[key] = value.toJSON()
		self.redis.set(self.type, json.dumps(status))


class _Dump(Emitable):
	
	def to_json(self):
		return self.msg
	
	def emit(self, status):
		self.redis.set(self.type, json.dumps(status))<|MERGE_RESOLUTION|>--- conflicted
+++ resolved
@@ -51,15 +51,10 @@
 
 def document_base_to_json(document_base: DocumentBase):
 	return {
-<<<<<<< HEAD
 		'msg': {"attributes ": [attribute.name for attribute in document_base.attributes],
 		        "nuggets": [nugget_to_json(nugget) for nugget in document_base.nuggets]
 		        }
-=======
-		'msg': {"attributes": [attribute.name for attribute in document_base.attributes],
-				"nuggets": [nugget_to_json(nugget) for nugget in document_base.nuggets]
-				}
->>>>>>> 7b1bbc36
+
 	}
 
 
@@ -82,7 +77,7 @@
 	def to_json(self) -> dict[str, str]:
 		return {"user_id": self.__user_id,
 				self.feedback.type: self.feedback.to_json(),
-<<<<<<< HEAD
+            
 		        self.error.type: self.error.to_json(),
 		        self.status.type: self.status.to_json(),
 		        self.finished.type: self.finished.to_json(),
@@ -90,17 +85,7 @@
 		        self.statistics.type: self.statistics.to_json(),
 		        self.feedback_request_to_ui.type: self.feedback_request_to_ui.to_json(),
 		        self.cache_db_to_ui.type: self.cache_db_to_ui.to_json()}
-	
-=======
-				self.error.type: self.error.to_json(),
-				self.status.type: self.status.to_json(),
-				self.finished.type: self.finished.to_json(),
-				self.document_base_to_ui.type: self.document_base_to_ui.to_json(),
-				self.statistics.type: self.statistics.to_json(),
-				self.feedback_request_to_ui.type: self.feedback_request_to_ui.to_json(),
-				self.cache_db_to_ui.type: self.cache_db_to_ui.to_json()}
-
->>>>>>> 7b1bbc36
+
 	def reset(self):
 		RedisCache(self.__user_id).delete_user_space()
 
