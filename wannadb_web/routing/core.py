"""
core_routes Module

This module defines Flask routes for the 'core' functionality of the Wannadb UI.

It includes a Blueprint named 'core_routes' with routes related to creating document bases.

Routes:
    - /core/create_document_base (POST): Endpoint for creating a document base.


Dependencies:
    - Flask: Web framework for handling HTTP requests and responses.
    - config.tokenDecode: Function for decoding authorization tokens.
    - wannadb_ui.wannadb_api.WannaDBAPI: API for interacting with Wannadb.

Example:
    To create a Flask app and register the 'core_routes' Blueprint:

    ```python
    from flask import Flask
    from core_routes import core_routes

    app = Flask(__name__)
    app.register_blueprint(core_routes)
    ```

Author: Leon Wenderoth
"""
import logging.config
import pickle
from typing import Optional

from flask import Blueprint, make_response, request
from celery.result import AsyncResult
from wannadb.data.data import Attribute
from wannadb.statistics import Statistics
from wannadb_web.Redis.RedisCache import RedisCache
from wannadb_web.util import tokenDecode
from wannadb_web.worker.data import Signals
<<<<<<< HEAD
from wannadb_web.worker.tasks import CreateDocumentBase, BaseTask, DocumentBaseAddAttributes, DocumentBaseInteractiveTablePopulation, DocumentBaseLoad, \
	DocumentBaseUpdateAttributes, DocumentBaseGetOrderedNuggets
=======
from wannadb_web.worker.tasks import CreateDocumentBase, BaseTask, DocumentBaseAddAttributes, DocumentBaseLoad, DocumentBaseUpdateAttributes
>>>>>>> 7b1bbc36

core_routes = Blueprint('core_routes', __name__, url_prefix='/core')

logger = logging.getLogger(__name__)


@core_routes.route('/document_base', methods=['POST'])
def create_document_base():
	"""
    Endpoint for creating a document base.

	This endpoint is used to create a document base from a list of document ids and a list of attributes.

    Example Form Payload:
    {
		"authorization": "your_authorization_token"
        "organisationId": "your_organisation_id",
        "baseName": "your_document_base_name",
        "document_ids": "1, 2, 3",
        "attributes": "plane,car,bike"
    }
    """
	form = request.form
	authorization = form.get("authorization")
	organisation_id: Optional[int] = form.get("organisationId")
	base_name = form.get("baseName")
	document_ids: Optional[list[int]] = form.get("document_ids")
	attributes_strings = form.get("attributes")
	if (organisation_id is None or base_name is None or document_ids is None or attributes_strings is None
			or authorization is None):
		return make_response({"error": "missing parameters"}, 400)
	_token = tokenDecode(authorization)

	if _token is False:
		return make_response({"error": "invalid token"}, 401)

	attributes_strings = attributes_strings.split(",")
	document_ids = document_ids.split(",")

	statistics = Statistics(False)
	user_id = _token.id

	statisticsDump = pickle.dumps(statistics)
	task = CreateDocumentBase().apply_async(args=(user_id, document_ids, attributes_strings, statisticsDump,
												  base_name, organisation_id))

	return make_response({'task_id': task.id}, 202)

@core_routes.route('/document_base/load', methods=['POST'])
def load_document_base():
<<<<<<< HEAD
	"""
    Endpoint for loading a document base.

	This endpoint is used to load a document base from a name and an organisation id.

    Example Form Payload:
    {
		"authorization": "your_authorization_token"
        "organisationId": "your_organisation_id",
        "baseName": "your_document_base_name",
    }
    """
	form = request.form
	authorization = form.get("authorization")
	organisation_id: Optional[int] = form.get("organisationId")
	base_name = form.get("baseName")
	if (organisation_id is None or base_name is None
			or authorization is None):
		return make_response({"error": "missing parameters"}, 400)
	_token = tokenDecode(authorization)

	if _token is False:
		return make_response({"error": "invalid token"}, 401)

	user_id = _token.id

	task = DocumentBaseLoad().apply_async(args=(user_id, base_name, organisation_id))

	return make_response({'task_id': task.id}, 202)

@core_routes.route('/document_base/interactive', methods=['POST'])
def interactive_document_base():
	"""
    Endpoint for interactive document population

	This endpoint is used to load a document base from a name and an organisation id.

    Example Form Payload:
    {
		"authorization": "your_authorization_token"
        "organisationId": "your_organisation_id",
        "baseName": "your_document_base_name",
    }
    """
	form = request.form
	authorization = form.get("authorization")
	organisation_id: Optional[int] = form.get("organisationId")
	base_name = form.get("baseName")
 
	if (organisation_id is None or base_name is None
			or authorization is None):
		return make_response({"error": "missing parameters"}, 400)
	_token = tokenDecode(authorization)

	if _token is False:
		return make_response({"error": "invalid token"}, 401)

	user_id = _token.id

	task = DocumentBaseInteractiveTablePopulation().apply_async(args=(user_id, base_name, organisation_id))
=======
	"""
    Endpoint for loading a document base.

	This endpoint is used to load a document base from a name and an organisation id.

    Example Form Payload:
    {
		"authorization": "your_authorization_token"
        "organisationId": "your_organisation_id",
        "baseName": "your_document_base_name",
    }
    """
	form = request.form
	authorization = form.get("authorization")
	organisation_id: Optional[int] = form.get("organisationId")
	base_name = form.get("baseName")
	if (organisation_id is None or base_name is None
			or authorization is None):
		return make_response({"error": "missing parameters"}, 400)
	_token = tokenDecode(authorization)

	if _token is False:
		return make_response({"error": "invalid token"}, 401)

	user_id = _token.id

	task = DocumentBaseLoad().apply_async(args=(user_id, base_name, organisation_id))
>>>>>>> 7b1bbc36

	return make_response({'task_id': task.id}, 202)


@core_routes.route('/document_base/attributes/add', methods=['POST'])
def document_base_attribute_add():
	"""
    Endpoint for add attributes to a document base.

	This endpoint is used to add attributes to a document base from a list of attributes.

    Example Form Payload:
    {
		"authorization": "your_authorization_token"
        "organisationId": "your_organisation_id",
        "baseName": "your_document_base_name",
        "attributes": "plane,car,bike"
    }
    """
	form = request.form
	authorization = form.get("authorization")
	organisation_id = form.get("organisationId")
	base_name = form.get("baseName")
	attributes_string = form.get("attributes")
	if (organisation_id is None or base_name is None or attributes_string is None
			or authorization is None):
		return make_response({"error": "missing parameters"}, 400)
	_token = tokenDecode(authorization)

	if _token is False:
		return make_response({"error": "invalid token"}, 401)

<<<<<<< HEAD
	attributes_strings = attributes_string.split(",")
=======
	attributes_strings = attributes_strings.split(",")
>>>>>>> 7b1bbc36

	attributes = []
	for att in attributes_string:
		attributes.append(Attribute(att))

	statistics = Statistics(False)
	user_id = _token.id

	#attributesDump = pickle.dumps(attributes)
	#statisticsDump = pickle.dumps(statistics)
	task = DocumentBaseAddAttributes().apply_async(args=(user_id, attributes_strings,
												  base_name, organisation_id))

	return make_response({'task_id': task.id}, 202)

<<<<<<< HEAD

=======
>>>>>>> 7b1bbc36
@core_routes.route('/document_base/attributes/update', methods=['POST'])
def document_base_attribute_update():
	"""
    Endpoint for update the attributes of a document base.

	This endpoint is used to update the attributes of a document base from a list of attributes.

    Example Form Payload:
    {
		"authorization": "your_authorization_token"
        "organisationId": "your_organisation_id",
        "baseName": "your_document_base_name",
        "attributes": "plane,car,bike"
    }
    """
	form = request.form
	authorization = form.get("authorization")
	organisation_id = form.get("organisationId")
	base_name = form.get("baseName")
	attributes_string = form.get("attributes")
	if (organisation_id is None or base_name is None or attributes_string is None
			or authorization is None):
		return make_response({"error": "missing parameters"}, 400)
	_token = tokenDecode(authorization)

	if _token is False:
		return make_response({"error": "invalid token"}, 401)

	attributes_string = attributes_string.split(",")

	#attributes = []
	#for att in attributes_string:
	#	attributes.append(Attribute(att))
	#
	#statistics = Statistics(False)
 
	user_id = _token.id

	task = DocumentBaseUpdateAttributes().apply_async(args=(user_id, attributes_string,
												  base_name, organisation_id))

	return make_response({'task_id': task.id}, 202)


# @core_routes.route('/longtask', methods=['POST'])
# def longtask():
# 	task = long_task.apply_async()
# 	return jsonify(str(task.id)), 202, {'Location': url_for('core_routes.task_status',
# 															task_id=task.id)}


@core_routes.route('/status/<token>/<task_id>', methods=['GET'])
def task_status(token: str,task_id: str):
 
	_token = tokenDecode(token)

	if _token is False:
		return make_response({"error": "invalid token"}, 401)
	user_id = _token.id
 
	task: AsyncResult = BaseTask().AsyncResult(task_id=task_id)
	status = task.status
	if status == "FAILURE":
		return make_response({"state": "FAILURE", "meta": Signals(user_id).to_json()}, 500)
	if status == "SUCCESS":
		signals = Signals(user_id).to_json()
		return make_response({"state": "SUCCESS", "meta": signals}, 200)
	if status is None:
		return make_response({"error": "task not found"}, 500)

	signals = Signals(user_id).to_json()
	return make_response({"state": task.status, "meta": signals}, 202)


@core_routes.route('/status/<task_id>', methods=['POST'])
def task_update(task_id: str):
	signals = Signals(task_id)

	## todo: hier muss feedback emitted werden im format:
	## {	------------------	}

<<<<<<< HEAD
	signals.feedback_request_from_ui.emit(request.json.get("feedback"))


## todo: renaming of the endpoint

@core_routes.route('/document_base/order/nugget', methods=['POST'])
def sort_nuggets():
	"""
    Endpoint for creating a document base.

	This endpoint is used to create a document base from a list of document ids and a list of attributes.

	Example Header:
	{
		"Authorization": "your_authorization_token"
	}

    Example JSON Payload:
    {
        "organisationId": "your_organisation_id",
        "baseName": "your_document_base_name",
        "document_id": "1",   (important: only one document id)
        "attributes": "plane,car,bike"
    }
    """
	form = request.form
	authorization = form.get("authorization")
	organisation_id: Optional[int] = form.get("organisationId")
	base_name = form.get("baseName")
	document_id = form.get("document_ids")
	if organisation_id is None or base_name is None or document_id is None or authorization is None:
		return make_response({"error": "missing parameters"}, 400)
	_token = tokenDecode(authorization)
	
	if _token is False:
		return make_response({"error": "invalid token"}, 401)
	
	user_id = _token.id
	
	task = DocumentBaseGetOrderedNuggets().apply_async(args=(user_id, base_name, organisation_id, document_id))
	
	return make_response({'task_id': task.id}, 202)
=======
	signals.feedback_request_from_ui.emit(request.json.get("feedback"))
>>>>>>> 7b1bbc36
<|MERGE_RESOLUTION|>--- conflicted
+++ resolved
@@ -38,12 +38,10 @@
 from wannadb_web.Redis.RedisCache import RedisCache
 from wannadb_web.util import tokenDecode
 from wannadb_web.worker.data import Signals
-<<<<<<< HEAD
+
 from wannadb_web.worker.tasks import CreateDocumentBase, BaseTask, DocumentBaseAddAttributes, DocumentBaseInteractiveTablePopulation, DocumentBaseLoad, \
 	DocumentBaseUpdateAttributes, DocumentBaseGetOrderedNuggets
-=======
-from wannadb_web.worker.tasks import CreateDocumentBase, BaseTask, DocumentBaseAddAttributes, DocumentBaseLoad, DocumentBaseUpdateAttributes
->>>>>>> 7b1bbc36
+
 
 core_routes = Blueprint('core_routes', __name__, url_prefix='/core')
 
@@ -94,7 +92,7 @@
 
 @core_routes.route('/document_base/load', methods=['POST'])
 def load_document_base():
-<<<<<<< HEAD
+
 	"""
     Endpoint for loading a document base.
 
@@ -155,35 +153,6 @@
 	user_id = _token.id
 
 	task = DocumentBaseInteractiveTablePopulation().apply_async(args=(user_id, base_name, organisation_id))
-=======
-	"""
-    Endpoint for loading a document base.
-
-	This endpoint is used to load a document base from a name and an organisation id.
-
-    Example Form Payload:
-    {
-		"authorization": "your_authorization_token"
-        "organisationId": "your_organisation_id",
-        "baseName": "your_document_base_name",
-    }
-    """
-	form = request.form
-	authorization = form.get("authorization")
-	organisation_id: Optional[int] = form.get("organisationId")
-	base_name = form.get("baseName")
-	if (organisation_id is None or base_name is None
-			or authorization is None):
-		return make_response({"error": "missing parameters"}, 400)
-	_token = tokenDecode(authorization)
-
-	if _token is False:
-		return make_response({"error": "invalid token"}, 401)
-
-	user_id = _token.id
-
-	task = DocumentBaseLoad().apply_async(args=(user_id, base_name, organisation_id))
->>>>>>> 7b1bbc36
 
 	return make_response({'task_id': task.id}, 202)
 
@@ -216,11 +185,8 @@
 	if _token is False:
 		return make_response({"error": "invalid token"}, 401)
 
-<<<<<<< HEAD
 	attributes_strings = attributes_string.split(",")
-=======
-	attributes_strings = attributes_strings.split(",")
->>>>>>> 7b1bbc36
+
 
 	attributes = []
 	for att in attributes_string:
@@ -236,10 +202,6 @@
 
 	return make_response({'task_id': task.id}, 202)
 
-<<<<<<< HEAD
-
-=======
->>>>>>> 7b1bbc36
 @core_routes.route('/document_base/attributes/update', methods=['POST'])
 def document_base_attribute_update():
 	"""
@@ -321,7 +283,6 @@
 	## todo: hier muss feedback emitted werden im format:
 	## {	------------------	}
 
-<<<<<<< HEAD
 	signals.feedback_request_from_ui.emit(request.json.get("feedback"))
 
 
@@ -364,6 +325,3 @@
 	task = DocumentBaseGetOrderedNuggets().apply_async(args=(user_id, base_name, organisation_id, document_id))
 	
 	return make_response({'task_id': task.id}, 202)
-=======
-	signals.feedback_request_from_ui.emit(request.json.get("feedback"))
->>>>>>> 7b1bbc36
