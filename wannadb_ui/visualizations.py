import logging
import math
from typing import List, Dict, Tuple, Union

import numpy as np
import pyqtgraph as pg
import pyqtgraph.opengl as gl
from PyQt6.QtCore import Qt
from PyQt6.QtGui import QFont
from PyQt6.QtWidgets import QWidget, QVBoxLayout, QPushButton, QMainWindow, QHBoxLayout, QFrame, QScrollArea, \
    QApplication
from matplotlib import pyplot as plt
from matplotlib.backends.backend_qt5agg import FigureCanvasQTAgg as FigureCanvas
from matplotlib.backends.backend_qt5agg import NavigationToolbar2QT as NavigationToolbar
from matplotlib.colors import LinearSegmentedColormap
from matplotlib.figure import Figure
from matplotlib.patches import Rectangle
from pyqtgraph import Color
from pyqtgraph.opengl import GLViewWidget, GLScatterPlotItem, GLTextItem

from wannadb.data.data import InformationNugget, Attribute
from wannadb.data.signals import PCADimensionReducedTextEmbeddingSignal, PCADimensionReducedLabelEmbeddingSignal, \
    CachedDistanceSignal, CurrentThresholdSignal
from wannadb_ui.study import Tracker, track_button_click

logger: logging.Logger = logging.getLogger(__name__)
RED = pg.mkColor('red')
BLUE = pg.mkColor('blue')
GREEN = pg.mkColor('green')
WHITE = pg.mkColor('white')
YELLOW = pg.mkColor('yellow')
PURPLE = pg.mkColor('purple')
EMBEDDING_ANNOTATION_FONT = QFont('Helvetica', 10)
DEFAULT_NUGGET_SIZE = 7

app = QApplication([])
screen = app.primaryScreen()
screen_geometry = screen.geometry()
WINDOW_WIDTH = int(screen_geometry.width() * 0.7)
WINDOW_HEIGHT = int(screen_geometry.height() * 0.7)


def get_colors(distances, color_start='red', color_end='blue'):
    cmap = LinearSegmentedColormap.from_list("CustomMap", [color_start, color_end])
    norm = plt.Normalize(min(distances), max(distances))
    colors = [cmap(norm(value)) for value in distances]
    return colors


def positions_equal(pos1: np.ndarray, pos2: np.ndarray) -> bool:
    if pos1.shape != (1, 3) or pos2.shape != (1, 3):
        return False

    return (math.isclose(pos1[0][0], pos2[0][0], rel_tol=1e-05, abs_tol=1e-05) and
            math.isclose(pos1[0][1], pos2[0][1], rel_tol=1e-05, abs_tol=1e-05) and
            math.isclose(pos1[0][2], pos2[0][2], rel_tol=1e-05, abs_tol=1e-05))


def build_nuggets_annotation_text(nugget) -> str:
    return f"{nugget.text}: {round(nugget[CachedDistanceSignal], 3)}"


def create_sanitized_text(nugget):
    return nugget.text.replace("\n", " ")


class EmbeddingVisualizer:
    def __init__(self,
                 attribute: Attribute = None,
                 nuggets: List[InformationNugget] = None,
                 currently_highlighted_nugget: InformationNugget = None,
                 best_guess: InformationNugget = None,
                 other_best_guesses: List[InformationNugget] = None):
        self._attribute: Attribute = attribute
        self._nuggets: List[InformationNugget] = nuggets
        self._currently_highlighted_nugget: InformationNugget = currently_highlighted_nugget
        self._best_guess: InformationNugget = best_guess
        self._other_best_guesses: List[InformationNugget] = other_best_guesses
        self._nugget_to_displayed_items: Dict[InformationNugget, Tuple[GLScatterPlotItem, GLTextItem]] = dict()
        self._nugget_to_similar_nugget: Dict[InformationNugget, Union[InformationNugget, None]] = dict()
        self._gl_widget = GLViewWidget()

    def update_and_display_params(self,
                                  attribute: Attribute,
                                  nuggets: List[InformationNugget],
                                  currently_highlighted_nugget: Union[InformationNugget, None],
                                  best_guess: Union[InformationNugget, None],
                                  other_best_guesses: List[InformationNugget]):
        self.reset()

        if attribute is not None:
            self.display_attribute_embedding(attribute)
        else:
            logger.warning("Given attribute is null, can not display.")

        if nuggets:
            self._nuggets = nuggets
            self.display_nugget_embeddings(nuggets)
        else:
            logger.warning("Given nugget list is null or empty, can not display.")

        if best_guess is not None:
            self.highlight_best_guess(best_guess)
        else:
            logger.info("Given best_guess is null, can not highlight.")

        self.highlight_confirmed_matches()

        if currently_highlighted_nugget is not None:
            self.highlight_selected_nugget(currently_highlighted_nugget)
        else:
            logger.info("Given nugget to highlight is null, can not highlight.")

        self._other_best_guesses = other_best_guesses

    def add_item_to_grid(self,
                         nugget_to_display_context: Tuple[Union[InformationNugget, Attribute], Color],
                         annotation_text: str,
                         size: int = DEFAULT_NUGGET_SIZE):
        item_to_display, color = nugget_to_display_context
        position = np.array([item_to_display[PCADimensionReducedTextEmbeddingSignal]]) if isinstance(item_to_display,
                                                                                                     InformationNugget) \
            else np.array([item_to_display[PCADimensionReducedLabelEmbeddingSignal]])

        # Check for already existing scatter at the same position representing same nugget.
        # This can happen due to usage of different extractors.
        for nugget, (scatter, annotation) in self._nugget_to_displayed_items.items():
            if positions_equal(scatter.pos, position) and nugget.text == item_to_display.text:
                logger.info(
                    f"{item_to_display} is already shown in the grid - probably it was extracted by multiple extractors"
                    f" - will not add again to grid.")
                self._nugget_to_displayed_items[item_to_display] = (scatter, annotation)
                self._nugget_to_similar_nugget[item_to_display] = nugget
                return

        scatter = GLScatterPlotItem(pos=position, color=color, size=size, pxMode=True)
        annotation = GLTextItem(pos=[position[0][0], position[0][1], position[0][2]],
                                color=WHITE,
                                text=annotation_text,
                                font=EMBEDDING_ANNOTATION_FONT)

        self._gl_widget.addItem(scatter)
        self._gl_widget.addItem(annotation)

        if isinstance(item_to_display, InformationNugget):
            self._nugget_to_displayed_items[item_to_display] = (scatter, annotation)
            self._nugget_to_similar_nugget[item_to_display] = None

    def highlight_best_guess(self, best_guess: InformationNugget):
        self._best_guess = best_guess

        if self._best_guess == self._currently_highlighted_nugget:
            self._highlight_nugget(self._best_guess, BLUE, 15)
            return

        self._highlight_nugget(self._best_guess, WHITE, 15)

    def highlight_selected_nugget(self, newly_selected_nugget: InformationNugget):
        (highlight_color, highlight_size), (reset_color, reset_size) = self._determine_update_values(
            previously_selected_nugget=self._currently_highlighted_nugget,
            newly_selected_nugget=newly_selected_nugget)

        if self._currently_highlighted_nugget is not None:
            currently_highlighted_scatter, _ = self._nugget_to_displayed_items[self._currently_highlighted_nugget]
            currently_highlighted_scatter.setData(color=reset_color, size=reset_size)

        self._highlight_nugget(nugget_to_highlight=newly_selected_nugget,
                               new_color=highlight_color,
                               new_size=highlight_size)

        self._currently_highlighted_nugget = newly_selected_nugget

    def display_other_best_guesses(self, other_best_guesses: List[InformationNugget]):
        for other_best_guess in other_best_guesses:
            self._add_other_best_guess(other_best_guess)

    def remove_other_best_guesses(self, other_best_guesses: List[InformationNugget]):
        self.remove_nuggets_from_widget(other_best_guesses)

    def display_nugget_embeddings(self, nuggets):
        for nugget in nuggets:
            nugget_to_display_context = (nugget, self._determine_nuggets_color(nugget))

            self.add_item_to_grid(nugget_to_display_context=nugget_to_display_context,
                                  annotation_text=build_nuggets_annotation_text(nugget))

    def display_attribute_embedding(self, attribute):
        self.add_item_to_grid(nugget_to_display_context=(attribute, RED),
                              annotation_text=attribute.name)
        self._attribute = attribute  # save for later use

    def remove_nuggets_from_widget(self, nuggets_to_remove):
        for nugget in nuggets_to_remove:
            scatter, annotation = self._nugget_to_displayed_items.pop(nugget)

            if nugget in self._nugget_to_similar_nugget and self._nugget_to_similar_nugget[nugget] is not None:
                # This nugget is represented by same items as another nugget.
                # Once this other nugget is processed, the corresponding items will be removed from grid
                continue

            self._gl_widget.removeItem(scatter)
            self._gl_widget.removeItem(annotation)

    def highlight_confirmed_matches(self):
        if self._attribute is None:
            logger.warning("Attribute has not been initialized yet, can not highlight confirmed matches.")
            return

        for confirmed_match in self._attribute.confirmed_matches:
            if confirmed_match in self._nugget_to_displayed_items:
                self._highlight_nugget(confirmed_match, GREEN, DEFAULT_NUGGET_SIZE)

    def reset(self):
        for nugget, (scatter, annotation) in self._nugget_to_displayed_items.items():
            if nugget in self._nugget_to_similar_nugget and self._nugget_to_similar_nugget[nugget] is not None:
                # Corresponding items will be removed once processing similar nugget
                continue
            self._gl_widget.removeItem(scatter)
            self._gl_widget.removeItem(annotation)

        self._nugget_to_displayed_items = {}
        self._nugget_to_similar_nugget = {}
        self._currently_highlighted_nugget = None
        self._best_guess = None

    def _determine_update_values(self, previously_selected_nugget, newly_selected_nugget) -> (
            (int, Color), (int, Color)):
        similar_prev_selected_nugget = self._nugget_to_similar_nugget[previously_selected_nugget] \
            if previously_selected_nugget in self._nugget_to_similar_nugget else None
        similar_newly_selected_nugget = self._nugget_to_similar_nugget[newly_selected_nugget] \
            if previously_selected_nugget in self._nugget_to_similar_nugget else None

        highlight_color = BLUE
        highlight_size = 15 if newly_selected_nugget == self._best_guess or similar_newly_selected_nugget == self._best_guess \
            else 10

        if previously_selected_nugget is None:
            reset_color = WHITE
            reset_size = DEFAULT_NUGGET_SIZE
        elif (previously_selected_nugget in self._attribute.confirmed_matches or
              similar_prev_selected_nugget in self._attribute.confirmed_matches):
            reset_color = GREEN
            reset_size = DEFAULT_NUGGET_SIZE
        elif previously_selected_nugget == self._best_guess or similar_prev_selected_nugget == self._best_guess:
            reset_color = WHITE
            reset_size = 15
        else:
            reset_color = self._determine_nuggets_color(previously_selected_nugget)
            reset_size = DEFAULT_NUGGET_SIZE

        return (highlight_color, highlight_size), (reset_color, reset_size)

    def _determine_nuggets_color(self, nugget: InformationNugget) -> Color:
        if (self._attribute is None or
                CurrentThresholdSignal.identifier not in self._attribute.signals):
            logger.warning(f"Could not determine nuggets color from given attribute: {self._attribute}. "
                           f"Will return purple as color highlighting nuggets with this issue.")
            return PURPLE

        similar_nugget = self._nugget_to_similar_nugget[nugget] if nugget in self._nugget_to_similar_nugget else None

        return (WHITE if nugget[CachedDistanceSignal] < self._attribute[CurrentThresholdSignal] or
                         (similar_nugget is not None and similar_nugget[CachedDistanceSignal] < self._attribute[
                             CurrentThresholdSignal])
                else RED)

    def _add_grids(self):
        grid_xy = gl.GLGridItem()
        self._gl_widget.addItem(grid_xy)

        grid_xz = gl.GLGridItem()
        grid_xz.rotate(90, 1, 0, 0)
        self._gl_widget.addItem(grid_xz)

        grid_yz = gl.GLGridItem()
        grid_yz.rotate(90, 0, 1, 0)
        self._gl_widget.addItem(grid_yz)

    def _highlight_nugget(self, nugget_to_highlight, new_color, new_size):
        scatter_to_highlight, _ = self._nugget_to_displayed_items[nugget_to_highlight]

        if scatter_to_highlight is None:
            logger.warning("Couldn't find nugget to highlight.")
            return

        scatter_to_highlight.setData(color=new_color, size=new_size)

    def _add_other_best_guess(self, other_best_guess):
        self.add_item_to_grid(nugget_to_display_context=(other_best_guess, YELLOW),
                              annotation_text=build_nuggets_annotation_text(other_best_guess),
                              size=15)


class EmbeddingVisualizerWindow(EmbeddingVisualizer, QMainWindow):
    def __init__(self,
                 attribute: Attribute = None,
                 nuggets: List[InformationNugget] = None,
                 currently_highlighted_nugget: InformationNugget = None,
                 best_guess: InformationNugget = None,
                 other_best_guesses: List[InformationNugget] = None):
        EmbeddingVisualizer.__init__(self, attribute, nuggets, currently_highlighted_nugget, best_guess)
        QMainWindow.__init__(self)

        self.setWindowTitle("3D Grid Visualizer")
        self.setGeometry(100, 100, WINDOW_WIDTH, WINDOW_HEIGHT)

        central_widget = QWidget()
        self.setCentralWidget(central_widget)
        self.fullscreen_layout = QVBoxLayout()
        central_widget.setLayout(self.fullscreen_layout)

        self.fullscreen_layout.addWidget(self._gl_widget)

        self._add_grids()

        if (attribute is not None and
                nuggets is not None and
                currently_highlighted_nugget is not None and
                best_guess is not None):
            self.update_and_display_params(attribute, nuggets, currently_highlighted_nugget, best_guess,
                                           other_best_guesses)
        else:
            self.setVisible(False)

    def showEvent(self, event):
        super().showEvent(event)
        Tracker().start_timer(str(self.__class__))

    def closeEvent(self, event):
        Tracker().stop_timer(str(self.__class__))
        event.accept()


class EmbeddingVisualizerWidget(EmbeddingVisualizer, QWidget):
    tracker: Tracker = Tracker()

    def __init__(self):
        EmbeddingVisualizer.__init__(self)
        QWidget.__init__(self)

        self.layout = QVBoxLayout()
        self.layout.setContentsMargins(0, 0, 0, 0)
        self.layout.setSpacing(0)
        self.setLayout(self.layout)

        self._gl_widget.setMinimumHeight(300)  # Set the initial height of the grid to 200
        self.layout.addWidget(self._gl_widget)

        self.best_guesses_widget = QWidget()
        self.best_guesses_widget_layout = QHBoxLayout(self.best_guesses_widget)
        self.best_guesses_widget_layout.setContentsMargins(0, 0, 0, 0)
        self.best_guesses_widget_layout.setSpacing(0)
        self.fullscreen_button = QPushButton("Show 3D Grid in windowed fullscreen mode")
        self.fullscreen_button.clicked.connect(self._show_embedding_visualizer_window)
        self.best_guesses_widget_layout.addWidget(self.fullscreen_button)
        self.show_other_best_guesses_button = QPushButton("Show best guesses from other documents")
        self.show_other_best_guesses_button.clicked.connect(self._handle_show_other_best_guesses_clicked)
        self.best_guesses_widget_layout.addWidget(self.show_other_best_guesses_button)
        self.remove_other_best_guesses_button = QPushButton("Stop showing best guesses from other documents")
        self.remove_other_best_guesses_button.setEnabled(False)
        self.remove_other_best_guesses_button.clicked.connect(self._handle_remove_other_best_guesses_clicked)
        self.best_guesses_widget_layout.addWidget(self.remove_other_best_guesses_button)
        self.layout.addWidget(self.best_guesses_widget)

        self._add_grids()

        self._fullscreen_window = None
        self._other_best_guesses = None

    @track_button_click("fullscreen embedding visualizer")
    def _show_embedding_visualizer_window(self):
        if self._fullscreen_window is None:
            self._fullscreen_window = EmbeddingVisualizerWindow(attribute=self._attribute,
                                                                nuggets=list(self._nugget_to_displayed_items.keys()),
                                                                currently_highlighted_nugget=self._currently_highlighted_nugget,
                                                                best_guess=self._best_guess)
        self._fullscreen_window.show()

    def return_from_embedding_visualizer_window(self):
        self._fullscreen_window.close()
        self._fullscreen_window = None

    def update_other_best_guesses(self, other_best_guesses):
        self._other_best_guesses = other_best_guesses

    def highlight_selected_nugget(self, nugget):
        super().highlight_selected_nugget(nugget)

        if self._fullscreen_window is not None:
            self._fullscreen_window.highlight_selected_nugget(nugget)

    def highlight_best_guess(self, best_guess: InformationNugget):
        super().highlight_best_guess(best_guess)

        if self._fullscreen_window is not None:
            self._fullscreen_window.highlight_best_guess(best_guess)

    def reset(self):
        super().reset()

        self._fullscreen_window = None
        self._other_best_guesses = None

        self.show_other_best_guesses_button.setEnabled(True)
        self.remove_other_best_guesses_button.setEnabled(False)

<<<<<<< HEAD
    @track_button_click(button_name="show other best guesses from other documents")
=======
    def hide(self):
        super().hide()
        if self._fullscreen_window is not None:
            self._fullscreen_window.close()

>>>>>>> e31b4c6a
    def _handle_show_other_best_guesses_clicked(self):
        if self._other_best_guesses is None:
            logger.warning("Can not display best guesses from other documents as these best guesses have not been "
                           "initialized yet.")
            return

        self.show_other_best_guesses_button.setEnabled(False)
        self.remove_other_best_guesses_button.setEnabled(True)

        self.display_other_best_guesses(self._other_best_guesses)
        if self._fullscreen_window is not None:
            self._fullscreen_window.display_other_best_guesses(self._other_best_guesses)

    @track_button_click(button_name="stop showing other best guesses from other documents")
    def _handle_remove_other_best_guesses_clicked(self):
        self.show_other_best_guesses_button.setEnabled(True)
        self.remove_other_best_guesses_button.setEnabled(False)

        self.remove_nuggets_from_widget(self._other_best_guesses)
        if self._fullscreen_window is not None:
            self._fullscreen_window.remove_nuggets_from_widget(self._other_best_guesses)


class BarChartVisualizerWidget(QWidget):
    def __init__(self, parent=None):
        super(BarChartVisualizerWidget, self).__init__(parent)
        self.layout = QVBoxLayout(self)
        self.layout.setContentsMargins(0, 0, 0, 0)
        self.button = QPushButton("Show Bar Chart with cosine values")
        self.layout.addWidget(self.button)
        self.data = []
        self.button.clicked.connect(self.show_bar_chart)
        self.window = None
        self.current_annotation_index = None
        self.bar = None

    def update_data(self, nuggets):
        self.reset()

        self.data = [(create_sanitized_text(nugget),
                      np.round(nugget[CachedDistanceSignal], 3))
                     for nugget in nuggets]

    @track_button_click("show bar chart")
    def show_bar_chart(self):
        if not self.data:
            return
        self.plot_bar_chart()

    def _unique_nuggets(self):
        min_dict = {}
        for item in self.data:
            key, value = item
            if key not in min_dict or value < min_dict[key]:
                min_dict[key] = value
        self.data = [(key, min_dict[key]) for key in min_dict]

    def plot_bar_chart(self):
        self._unique_nuggets()
        if self.window is not None:
            self.window.close()

        fig = Figure()
        ax = fig.add_subplot(111)
        texts, distances = zip(*self.data)

        rounded_distances = np.round(distances, 3)

        self.bar = ax.bar(texts, rounded_distances, alpha=0.75, picker=True, color=get_colors(distances))
        ax.set_xticks([])
        ax.set_ylabel('Cosine Similarity', fontsize=15)
        ax.set_xlabel('Information Nuggets', fontsize=15)
        fig.subplots_adjust(left=0.115, right=0.920, top=0.945, bottom=0.065)
        for idx, rect in enumerate(self.bar):
            height = rect.get_height()
            ax.text(
                rect.get_x() + rect.get_width() / 2,
                height / 2,
                f'{texts[idx]}',
                ha='center',
                va='center',
                rotation=90,  # Rotate text by 90 degrees
                fontsize=12,
                color='white'  # fontcolors[idx]# Optional: Adjust font size
            )

        self.bar_chart_canvas = FigureCanvas(fig)
        self.bar_chart_canvas.setMinimumWidth(
            max(0.9 * WINDOW_WIDTH, len(texts) * 50))  # Set a minimum width based on number of bars

        scroll_area = QScrollArea()
        scroll_area.setWidget(self.bar_chart_canvas)
        scroll_area.setWidgetResizable(True)
        scroll_area.setHorizontalScrollBarPolicy(Qt.ScrollBarPolicy.ScrollBarAlwaysOn)
        scroll_area.setVerticalScrollBarPolicy(Qt.ScrollBarPolicy.ScrollBarAlwaysOff)
        scroll_area.setFrameShape(QFrame.Shape.NoFrame)

        self.window = QMainWindow()
        self.window.setWindowTitle("Bar Chart")
        self.window.setGeometry(100, 100, WINDOW_WIDTH, WINDOW_HEIGHT)
        self.window.setCentralWidget(scroll_area)

        self.bar_chart_toolbar = NavigationToolbar(self.bar_chart_canvas, self.window)
        self.window.addToolBar(self.bar_chart_toolbar)

        self.window.show()
        self.bar_chart_canvas.draw()

        self.annotation = ax.annotate(
            "", xy=(0, 0), xytext=(20, 20),
            textcoords="offset points", bbox=dict(boxstyle="round", fc="w"),
            arrowprops=dict(arrowstyle="->")
        )
        self.annotation.set_visible(False)
        self.bar_chart_canvas.mpl_connect('pick_event', self.on_pick)

        self.texts = texts
        self.distances = rounded_distances

    def on_pick(self, event):
        if isinstance(event.artist, Rectangle):
            patch = event.artist
            index = self.bar.get_children().index(patch)
            if self.current_annotation_index == index and self.annotation.get_visible():
                # If the same bar is clicked again, hide the annotation
                self.annotation.set_visible(False)
                self.current_annotation_index = None
            else:
                # Show annotation for the clicked bar
                text = f"Information Nugget: \n{self.texts[index]} \n\n Value: {self.distances[index]}"
                self.annotation.set_text(text)
                annotation_x = patch.get_x() + patch.get_width() / 2
                annotation_y = patch.get_height() / 2
                self.annotation.xy = (annotation_x, annotation_y)
                self.annotation.set_visible(True)
                self.current_annotation_index = index
            self.bar_chart_canvas.draw_idle()

    def reset(self):
        self.data = []
        self.bar = None

    def showEvent(self, event):
        super().showEvent(event)
        Tracker().start_timer(str(self.__class__))

    def closeEvent(self, event):
        Tracker().stop_timer(str(self.__class__))
        event.accept()


class ScatterPlotVisualizerWidget(QWidget):
    def __init__(self, parent=None):
        super(ScatterPlotVisualizerWidget, self).__init__(parent)
        self.layout = QVBoxLayout(self)
        self.layout.setContentsMargins(0, 0, 0, 0)
        self.button = QPushButton("Show Scatter Plot with Cosine Distances")
        self.layout.addWidget(self.button)
        self.data = []  # Store data as a list of tuples
        self.button.clicked.connect(self.show_scatter_plot)
        self.scatter_plot_canvas = None
        self.scatter_plot_toolbar = None
        self.window = None
        self.annotation = None
        self.texts = None
        self.distances = None
        self.y = None
        self.scatter = None

    def update_data(self, nuggets):
        self.reset()

        self.data = [(create_sanitized_text(nugget),
                      np.round(nugget[CachedDistanceSignal], 3))
                     for nugget in nuggets]

    def reset(self):
        self.data = []
        self.texts = None
        self.distances = None
        self.y = None
        self.scatter = None
        if self.window is not None:
            self.window.close()
        self.scatter_plot_canvas = None
        self.scatter_plot_toolbar = None
        self.window = None
        self.annotation = None

    def show_scatter_plot(self):
        if not self.data:
            return

        # Clear data to prevent duplication
        self.data = list(set(self.data))

        # Close existing scatter plot
        if self.window is not None:
            self.window.close()

        fig = Figure()
        ax = fig.add_subplot(111)
        texts, distances = zip(*self.data)

        # Round the distances to a fixed number of decimal places
        rounded_distances = np.round(distances, 3)

        # Ensure consistent x-values for the same rounded distance
        distance_map = {}
        for original, rounded in zip(distances, rounded_distances):
            if rounded not in distance_map:
                distance_map[rounded] = original

        consistent_distances = [distance_map[rd] for rd in rounded_distances]

        # Generate jittered y-values for points with the same x-value
        unique_distances = {}
        for i, distance in enumerate(consistent_distances):
            if distance not in unique_distances:
                unique_distances[distance] = []
            unique_distances[distance].append(i)

        y = np.zeros(len(distances))
        for distance, indices in unique_distances.items():
            jitter = np.linspace(-0.4, 0.4, len(indices))
            for j, index in enumerate(indices):
                y[index] = jitter[j]

        # Generating a list of colors for each point
        num_points = len(distances)
        colormap = plt.cm.jet
        norm = plt.Normalize(min(rounded_distances), max(rounded_distances))
        colors = colormap(norm(rounded_distances))

        # Plot the points
        scatter = ax.scatter(rounded_distances, y, c=colors, alpha=0.75, picker=True)  # Enable picking

        ax.set_xlabel("Cosine Distance")
        ax.set_xlim(min(rounded_distances) - 0.05,
                    max(rounded_distances) + 0.05)  # Adjust x-axis limits for better visibility
        ax.set_yticks([])  # Remove y-axis labels to avoid confusion
        fig.subplots_adjust(left=0.020, right=0.980, top=0.940, bottom=0.075)
        # fig.tight_layout()

        # Create canvas
        self.scatter_plot_canvas = FigureCanvas(fig)

        # Create a new window for the plot
        self.window = QMainWindow()
        self.window.setWindowTitle("Scatter Plot")
        self.window.setGeometry(100, 100, WINDOW_WIDTH, WINDOW_HEIGHT)

        # Set the central widget of the window to the canvas
        self.window.setCentralWidget(self.scatter_plot_canvas)

        # Add NavigationToolbar to the window
        self.scatter_plot_toolbar = NavigationToolbar(self.scatter_plot_canvas, self.window)
        self.window.addToolBar(self.scatter_plot_toolbar)

        # Show the window
        self.window.show()
        self.scatter_plot_canvas.draw()

        # Create an annotation box
        self.annotation = ax.annotate(
            "", xy=(0, 0), xytext=(20, 20),
            textcoords="offset points", bbox=dict(boxstyle="round", fc="w"),
            arrowprops=dict(arrowstyle="->")
        )
        self.annotation.set_visible(False)

        # Connect the pick event
        self.scatter_plot_canvas.mpl_connect("pick_event", self.on_pick)

        # Store the data for use in the event handler
        self.texts = texts
        self.distances = rounded_distances
        self.y = y
        self.scatter = scatter

    def on_pick(self, event):
        if event.artist != self.scatter:
            return
        # Get index of the picked point
        ind = event.ind[0]

        # Update annotation text and position
        self.annotation.xy = (self.distances[ind], self.y[ind])
        text = f"Text: {self.texts[ind]}\nValue: {self.distances[ind]:.3f}"
        self.annotation.set_text(text)
        self.annotation.set_visible(True)
        self.scatter_plot_canvas.draw_idle()<|MERGE_RESOLUTION|>--- conflicted
+++ resolved
@@ -332,8 +332,6 @@
 
 
 class EmbeddingVisualizerWidget(EmbeddingVisualizer, QWidget):
-    tracker: Tracker = Tracker()
-
     def __init__(self):
         EmbeddingVisualizer.__init__(self)
         QWidget.__init__(self)
@@ -404,15 +402,12 @@
         self.show_other_best_guesses_button.setEnabled(True)
         self.remove_other_best_guesses_button.setEnabled(False)
 
-<<<<<<< HEAD
-    @track_button_click(button_name="show other best guesses from other documents")
-=======
     def hide(self):
         super().hide()
         if self._fullscreen_window is not None:
             self._fullscreen_window.close()
 
->>>>>>> e31b4c6a
+    @track_button_click(button_name="show other best guesses from other documents")
     def _handle_show_other_best_guesses_clicked(self):
         if self._other_best_guesses is None:
             logger.warning("Can not display best guesses from other documents as these best guesses have not been "
@@ -582,6 +577,9 @@
         self.y = None
         self.scatter = None
 
+    def append_data(self, data_tuple):
+        self.data.append(data_tuple)
+
     def update_data(self, nuggets):
         self.reset()
 
@@ -589,7 +587,7 @@
                       np.round(nugget[CachedDistanceSignal], 3))
                      for nugget in nuggets]
 
-    def reset(self):
+    def clear_data(self):
         self.data = []
         self.texts = None
         self.distances = None
@@ -704,4 +702,8 @@
         text = f"Text: {self.texts[ind]}\nValue: {self.distances[ind]:.3f}"
         self.annotation.set_text(text)
         self.annotation.set_visible(True)
-        self.scatter_plot_canvas.draw_idle()+        self.scatter_plot_canvas.draw_idle()
+
+    def reset(self):
+        self.data = []
+        self.bar = None