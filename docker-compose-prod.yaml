version: "3.6"
services:
  wannadb:
    build:
      context: .
      dockerfile: Dockerfile
      target: prod
    restart: always
    tty: true
    ports:
      - "8000:8000"
    env_file:
      - wannadb_web/.env/.dev
    depends_on:
      - postgres
      - redis
    networks:
      - mynetwork

<<<<<<< HEAD
  worker:
    build:
      context: .
      dockerfile: Dockerfile
      target: worker
    tty: true
    command: ["celery", "-A", "app.celery", "worker", "-l", "info"]
    env_file:
      - wannadb_web/.env/.dev
    volumes:
      - ./:/home/wannadb
    networks:
      - mynetwork
    depends_on:
      - wannadb
      - redis

  flower:
    build:
      context: .
      dockerfile: Dockerfile
      target: worker
    tty: true
    command: ["celery", "-A", "app.celery", "flower"]
    env_file:
      - wannadb_web/.env/.dev
    volumes:
      - ./:/home/wannadb
    networks:
      - mynetwork
    ports:
      - "5555:5555"
    depends_on:
      - wannadb
      - redis
=======
    worker:
        build:
            context: .
            dockerfile: Dockerfile
            target: worker-prod
        tty: true
        command: ['celery', '-A', 'celery_app', 'worker', '-l', 'info']
        env_file:
            - wannadb_web/.env/.dev
        networks:
            - mynetwork
        depends_on:
            - wannadb
            - redis

    flower:
        build:
            context: .
            dockerfile: Dockerfile
            target: worker-prod
        tty: true
        command: ['celery', '-A', 'celery_app', 'flower']
        env_file:
            - wannadb_web/.env/.dev
        networks:
            - mynetwork
        ports:
            - '5555:5555'
        depends_on:
            - wannadb
            - redis
>>>>>>> 7b1bbc36

  postgres:
    image: postgres
    container_name: postgres-container
    environment:
      POSTGRES_PASSWORD: 0
      POSTGRES_DB: userManagement
    networks:
      - mynetwork
    ports:
      - "5432:5432"
    volumes:
      - pgdata:/var/lib/postgresql/data

  redis:
    image: redis:alpine
    container_name: redis-container
    ports:
      - "6379:6379"
    networks:
      - mynetwork

networks:
  mynetwork:
    driver: bridge

volumes:
  pgdata:<|MERGE_RESOLUTION|>--- conflicted
+++ resolved
@@ -17,7 +17,6 @@
     networks:
       - mynetwork
 
-<<<<<<< HEAD
   worker:
     build:
       context: .
@@ -53,39 +52,7 @@
     depends_on:
       - wannadb
       - redis
-=======
-    worker:
-        build:
-            context: .
-            dockerfile: Dockerfile
-            target: worker-prod
-        tty: true
-        command: ['celery', '-A', 'celery_app', 'worker', '-l', 'info']
-        env_file:
-            - wannadb_web/.env/.dev
-        networks:
-            - mynetwork
-        depends_on:
-            - wannadb
-            - redis
 
-    flower:
-        build:
-            context: .
-            dockerfile: Dockerfile
-            target: worker-prod
-        tty: true
-        command: ['celery', '-A', 'celery_app', 'flower']
-        env_file:
-            - wannadb_web/.env/.dev
-        networks:
-            - mynetwork
-        ports:
-            - '5555:5555'
-        depends_on:
-            - wannadb
-            - redis
->>>>>>> 7b1bbc36
 
   postgres:
     image: postgres
